//! Methods to connect to an WebSocket as a client.

use std::net::{TcpStream, SocketAddr, ToSocketAddrs};
use std::result::Result as StdResult;
use std::io::{Read, Write};

use url::Url;

#[cfg(feature="tls")]
mod encryption {
    use std::net::TcpStream;
    use native_tls::{TlsConnector, HandshakeError as TlsHandshakeError};
    pub use native_tls::TlsStream;

    pub use stream::Stream as StreamSwitcher;
    pub type AutoStream = StreamSwitcher<TcpStream, TlsStream<TcpStream>>;

    use stream::Mode;
    use error::Result;

    pub fn wrap_stream(stream: TcpStream, domain: &str, mode: Mode) -> Result<AutoStream> {
        match mode {
            Mode::Plain => Ok(StreamSwitcher::Plain(stream)),
            Mode::Tls => {
                let connector = TlsConnector::builder()?.build()?;
                connector.connect(domain, stream)
                    .map_err(|e| match e {
                        TlsHandshakeError::Failure(f) => f.into(),
                        TlsHandshakeError::Interrupted(_) => panic!("Bug: TLS handshake not blocked"),
                    })
                    .map(|s| StreamSwitcher::Tls(s))
            }
        }
    }
}

#[cfg(not(feature="tls"))]
mod encryption {
    use std::net::TcpStream;

    use stream::Mode;
    use error::{Error, Result};

    pub type AutoStream = TcpStream;

    pub fn wrap_stream(stream: TcpStream, _domain: &str, mode: Mode) -> Result<AutoStream> {
        match mode {
            Mode::Plain => Ok(stream),
            Mode::Tls => Err(Error::Url("TLS support not compiled in.".into())),
        }
    }
}

pub use self::encryption::AutoStream;
use self::encryption::wrap_stream;

use protocol::WebSocket;
use handshake::HandshakeError;
use handshake::client::{ClientHandshake, Request};
use stream::Mode;
use error::{Error, Result};


/// Connect to the given WebSocket in blocking mode.
///
/// The URL may be either ws:// or wss://.
/// To support wss:// URLs, feature "tls" must be turned on.
///
/// This function "just works" for those who wants a simple blocking solution
/// similar to `std::net::TcpStream`. If you want a non-blocking or other
/// custom stream, call `client` instead.
///
/// This function uses `native_tls` to do TLS. If you want to use other TLS libraries,
/// use `client` instead. There is no need to enable the "tls" feature if you don't call
/// `connect` since it's the only function that uses native_tls.
pub fn connect(url: Url) -> Result<WebSocket<AutoStream>> {
    let mode = url_mode(&url)?;
    let addrs = url.to_socket_addrs()?;
    let stream = connect_to_some(addrs, &url, mode)?;
    client(url.clone(), stream)
        .map_err(|e| match e {
            HandshakeError::Failure(f) => f,
            HandshakeError::Interrupted(_) => panic!("Bug: blocking handshake not blocked"),
        })
}

<<<<<<< HEAD
#[cfg(feature="tls")]
fn wrap_stream(stream: TcpStream, domain: &str, mode: Mode) -> Result<AutoStream> {
    match mode {
        Mode::Plain => Ok(StreamSwitcher::Plain(stream)),
        Mode::Tls => {
            let connector = TlsConnector::builder()?.build()?;
            connector.connect(domain, stream)
                .map_err(|e| match e {
                    TlsHandshakeError::Failure(f) => f.into(),
                    TlsHandshakeError::Interrupted(_) => panic!("Bug: TLS handshake not blocked"),
                })
                .map(StreamSwitcher::Tls)
        }
    }
}

#[cfg(not(feature="tls"))]
fn wrap_stream(stream: TcpStream, _domain: &str, mode: Mode) -> Result<AutoStream> {
    match mode {
        Mode::Plain => Ok(stream),
        Mode::Tls => Err(Error::Url("TLS support not compiled in.".into())),
    }
}

=======
>>>>>>> e0eecd28
fn connect_to_some<A>(addrs: A, url: &Url, mode: Mode) -> Result<AutoStream>
    where A: Iterator<Item=SocketAddr>
{
    let domain = url.host_str().ok_or_else(|| Error::Url("No host name in the URL".into()))?;
    for addr in addrs {
        debug!("Trying to contact {} at {}...", url, addr);
        if let Ok(raw_stream) = TcpStream::connect(addr) {
            if let Ok(stream) = wrap_stream(raw_stream, domain, mode) {
                return Ok(stream)
            }
        }
    }
    Err(Error::Url(format!("Unable to connect to {}", url).into()))
}

/// Get the mode of the given URL.
///
/// This function may be used to ease the creation of custom TLS streams
/// in non-blocking algorithmss or for use with TLS libraries other than `native_tls`.
pub fn url_mode(url: &Url) -> Result<Mode> {
    match url.scheme() {
        "ws" => Ok(Mode::Plain),
        "wss" => Ok(Mode::Tls),
        _ => Err(Error::Url("URL scheme not supported".into()))
    }
}

/// Do the client handshake over the given stream.
///
/// Use this function if you need a nonblocking handshake support or if you
/// want to use a custom stream like `mio::tcp::TcpStream` or `openssl::ssl::SslStream`.
/// Any stream supporting `Read + Write` will do.
pub fn client<Stream: Read + Write>(url: Url, stream: Stream)
    -> StdResult<WebSocket<Stream>, HandshakeError<Stream, ClientHandshake>>
{
    let request = Request { url: url };
    ClientHandshake::start(stream, request).handshake()
}<|MERGE_RESOLUTION|>--- conflicted
+++ resolved
@@ -28,7 +28,7 @@
                         TlsHandshakeError::Failure(f) => f.into(),
                         TlsHandshakeError::Interrupted(_) => panic!("Bug: TLS handshake not blocked"),
                     })
-                    .map(|s| StreamSwitcher::Tls(s))
+                    .map(StreamSwitcher::Tls)
             }
         }
     }
@@ -84,33 +84,6 @@
         })
 }
 
-<<<<<<< HEAD
-#[cfg(feature="tls")]
-fn wrap_stream(stream: TcpStream, domain: &str, mode: Mode) -> Result<AutoStream> {
-    match mode {
-        Mode::Plain => Ok(StreamSwitcher::Plain(stream)),
-        Mode::Tls => {
-            let connector = TlsConnector::builder()?.build()?;
-            connector.connect(domain, stream)
-                .map_err(|e| match e {
-                    TlsHandshakeError::Failure(f) => f.into(),
-                    TlsHandshakeError::Interrupted(_) => panic!("Bug: TLS handshake not blocked"),
-                })
-                .map(StreamSwitcher::Tls)
-        }
-    }
-}
-
-#[cfg(not(feature="tls"))]
-fn wrap_stream(stream: TcpStream, _domain: &str, mode: Mode) -> Result<AutoStream> {
-    match mode {
-        Mode::Plain => Ok(stream),
-        Mode::Tls => Err(Error::Url("TLS support not compiled in.".into())),
-    }
-}
-
-=======
->>>>>>> e0eecd28
 fn connect_to_some<A>(addrs: A, url: &Url, mode: Mode) -> Result<AutoStream>
     where A: Iterator<Item=SocketAddr>
 {
